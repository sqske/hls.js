{
  "name": "hls.js",
<<<<<<< HEAD
  "version": "0.6.9",
=======
  "version": "0.6.13",
>>>>>>> 6717a976
  "license": "Apache-2.0",
  "description": "Media Source Extension - HLS library, by/for Dailymotion",
  "homepage": "https://github.com/dailymotion/hls.js",
  "authors": [
    "Guillaume du Pontavice <guillaume.dupontavice@dailymotion.com>"
  ],
  "main": "dist/hls.js",
  "private": false,
  "ignore": [
    "**/.*",
    "node_modules",
    "bower_components",
    "test",
    "tests"
  ]
}<|MERGE_RESOLUTION|>--- conflicted
+++ resolved
@@ -1,10 +1,6 @@
 {
   "name": "hls.js",
-<<<<<<< HEAD
-  "version": "0.6.9",
-=======
   "version": "0.6.13",
->>>>>>> 6717a976
   "license": "Apache-2.0",
   "description": "Media Source Extension - HLS library, by/for Dailymotion",
   "homepage": "https://github.com/dailymotion/hls.js",

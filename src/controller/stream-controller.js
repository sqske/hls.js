/*
 * Stream Controller
*/

import Demuxer from '../demux/demuxer';
import Event from '../events';
import EventHandler from '../event-handler';
import {logger} from '../utils/logger';
import BinarySearch from '../utils/binary-search';
import BufferHelper from '../helper/buffer-helper';
import LevelHelper from '../helper/level-helper';
import {ErrorTypes, ErrorDetails} from '../errors';

const State = {
  STOPPED : 'STOPPED',
  STARTING : 'STARTING',
  IDLE : 'IDLE',
  PAUSED : 'PAUSED',
  KEY_LOADING : 'KEY_LOADING',
  FRAG_LOADING : 'FRAG_LOADING',
  FRAG_LOADING_WAITING_RETRY : 'FRAG_LOADING_WAITING_RETRY',
  WAITING_LEVEL : 'WAITING_LEVEL',
  PARSING : 'PARSING',
  PARSED : 'PARSED',
  ENDED : 'ENDED',
  ERROR : 'ERROR'
};

class StreamController extends EventHandler {

  constructor(hls) {
    super(hls,
      Event.MEDIA_ATTACHED,
      Event.MEDIA_DETACHING,
      Event.MANIFEST_LOADING,
      Event.MANIFEST_PARSED,
      Event.LEVEL_LOADED,
      Event.KEY_LOADED,
      Event.FRAG_LOADED,
      Event.FRAG_LOAD_EMERGENCY_ABORTED,
      Event.FRAG_PARSING_INIT_SEGMENT,
      Event.FRAG_PARSING_DATA,
      Event.FRAG_PARSED,
      Event.ERROR,
      Event.BUFFER_APPENDED,
      Event.BUFFER_FLUSHED);

    this.config = hls.config;
    this.audioCodecSwap = false;
    this.ticks = 0;
    this.ontick = this.tick.bind(this);
  }

  destroy() {
    this.stopLoad();
    if (this.timer) {
      clearInterval(this.timer);
      this.timer = null;
    }
    EventHandler.prototype.destroy.call(this);
    this.state = State.STOPPED;
  }

  startLoad(startPosition=0) {
    if (this.levels) {
      var media = this.media, lastCurrentTime = this.lastCurrentTime;
      this.stopLoad();
      this.demuxer = new Demuxer(this.hls);
      if (!this.timer) {
        this.timer = setInterval(this.ontick, 100);
      }
      this.level = -1;
      this.fragLoadError = 0;
      if (media && lastCurrentTime) {
        logger.log(`configure startPosition @${lastCurrentTime}`);
        if (!this.lastPaused) {
          logger.log('resuming video');
          media.play();
        }
        this.state = State.IDLE;
      } else {
        this.lastCurrentTime = this.startPosition ? this.startPosition : startPosition;
        this.state = State.STARTING;
      }
      this.nextLoadPosition = this.startPosition = this.lastCurrentTime;
      this.tick();
    } else {
      logger.warn('cannot start loading as manifest not parsed yet');
      this.state = State.STOPPED;
    }
  }

  stopLoad() {
    var frag = this.fragCurrent;
    if (frag) {
      if (frag.loader) {
        frag.loader.abort();
      }
      this.fragCurrent = null;
    }
    this.fragPrevious = null;
    if (this.demuxer) {
      this.demuxer.destroy();
      this.demuxer = null;
    }
    this.state = State.STOPPED;
  }

  tick() {
    this.ticks++;
    if (this.ticks === 1) {
      this.doTick();
      if (this.ticks > 1) {
        setTimeout(this.tick, 1);
      }
      this.ticks = 0;
    }
  }

  doTick() {
    switch(this.state) {
      case State.STARTING:
        var hls = this.hls;
        // determine load level
        let startLevel = hls.startLevel;
        if (startLevel === -1) {
          // -1 : guess start Level by doing a bitrate test by loading first fragment of lowest quality level
          startLevel = 0;
          this.fragBitrateTest = true;
        }
        // set new level to playlist loader : this will trigger start level load
        // hls.nextLoadLevel remains until it is set to a new value or until a new frag is successfully loaded
        this.level = hls.nextLoadLevel = startLevel;
        this.state = State.WAITING_LEVEL;
        this.loadedmetadata = false;
        break;
      case State.IDLE:
<<<<<<< HEAD
        // if video not attached AND
        // start fragment already requested OR start frag prefetch disable
        // exit loop
        // => if media not attached but start frag prefetch is enabled and start frag not requested yet, we will not exit loop
        if (!this.media &&
          (this.startFragRequested || !config.startFragPrefetch)) {
          break;
        }
        // determine next candidate fragment to be loaded, based on current position and
        //  end of buffer position
        //  ensure 60s of buffer upfront
        // if we have not yet loaded any fragment, start loading from start position
        if (this.loadedmetadata) {
          pos = this.media.currentTime;
        } else {
          pos = this.nextLoadPosition;
        }
        // determine next load level
        if (this.startFragRequested === false) {
          level = this.startLevel;
        } else {
          // we are not at playback start, get next load level from level Controller
          level = hls.nextLoadLevel;
        }
        var bufferInfo = BufferHelper.bufferInfo(this.media,pos,config.maxBufferHole),
            bufferLen = bufferInfo.len,
            bufferEnd = bufferInfo.end,
            fragPrevious = this.fragPrevious,
            maxBufLen;
        // compute max Buffer Length that we could get from this load level, based on level bitrate. don't buffer more than 60 MB and more than 30s
        if ((this.levels[level]).hasOwnProperty('bitrate')) {
          maxBufLen = Math.max(8 * config.maxBufferSize / this.levels[level].bitrate, config.maxBufferLength);
          maxBufLen = Math.min(maxBufLen, config.maxMaxBufferLength);
        } else {
          maxBufLen = config.maxBufferLength;
        }
        // if buffer length is less than maxBufLen try to load a new fragment
        if (bufferLen < maxBufLen) {
          // set next load level : this will trigger a playlist load if needed
          hls.nextLoadLevel = level;
          this.level = level;
          levelDetails = this.levels[level].details;
          // if level info not retrieved yet, switch state and wait for level retrieval
          // if live playlist, ensure that new playlist has been refreshed to avoid loading/try to load
          // a useless and outdated fragment (that might even introduce load error if it is already out of the live playlist)
          if (typeof levelDetails === 'undefined' || levelDetails.live && this.levelLastLoaded !== level) {
            this.state = State.WAITING_LEVEL;
            break;
          }
          // find fragment index, contiguous with end of buffer position
          let fragments = levelDetails.fragments,
              fragLen = fragments.length,
              start = fragments[0].start,
              end = fragments[fragLen-1].start + fragments[fragLen-1].duration,
              frag;

            // in case of live playlist we need to ensure that requested position is not located before playlist start
          if (levelDetails.live) {
            // check if requested position is within seekable boundaries :
            //logger.log(`start/pos/bufEnd/seeking:${start.toFixed(3)}/${pos.toFixed(3)}/${bufferEnd.toFixed(3)}/${this.media.seeking}`);
            let maxLatency = config.liveMaxLatencyDuration !== undefined ? config.liveMaxLatencyDuration : config.liveMaxLatencyDurationCount*levelDetails.targetduration;

            if (bufferEnd < Math.max(start, end - maxLatency)) {
                let targetLatency = config.liveSyncDuration !== undefined ? config.liveSyncDuration : config.liveSyncDurationCount * levelDetails.targetduration;
                this.seekAfterBuffered = start + Math.max(0, levelDetails.totalduration - targetLatency);
                logger.log(`buffer end: ${bufferEnd} is located too far from the end of live sliding playlist, media position will be reseted to: ${this.seekAfterBuffered.toFixed(3)}`);
                bufferEnd = this.seekAfterBuffered;
            }

            // if end of buffer greater than live edge, don't load any fragment
            // this could happen if live playlist intermittently slides in the past.
            // level 1 loaded [182580161,182580167]
            // level 1 loaded [182580162,182580169]
            // Loading 182580168 of [182580162 ,182580169],level 1 ..
            // Loading 182580169 of [182580162 ,182580169],level 1 ..
            // level 1 loaded [182580162,182580168] <============= here we should have bufferEnd > end. in that case break to avoid reloading 182580168
            // level 1 loaded [182580164,182580171]
            //
            if (levelDetails.PTSKnown && bufferEnd > end) {
              break;
            }

            if (this.startFragRequested && !levelDetails.PTSKnown) {
              /* we are switching level on live playlist, but we don't have any PTS info for that quality level ...
                 try to load frag matching with next SN.
                 even if SN are not synchronized between playlists, loading this frag will help us
                 compute playlist sliding and find the right one after in case it was not the right consecutive one */
              if (fragPrevious) {
                var targetSN = fragPrevious.sn + 1;
                if (targetSN >= levelDetails.startSN && targetSN <= levelDetails.endSN) {
                  frag = fragments[targetSN - levelDetails.startSN];
                  logger.log(`live playlist, switching playlist, load frag with next SN: ${frag.sn}`);
                }
              }
              if (!frag) {
                /* we have no idea about which fragment should be loaded.
                   so let's load mid fragment. it will help computing playlist sliding and find the right one
                */
                frag = fragments[Math.min(fragLen - 1, Math.round(fragLen / 2))];
                logger.log(`live playlist, switching playlist, unknown, load middle frag : ${frag.sn}`);
              }
            }
          } else {
            // VoD playlist: if bufferEnd before start of playlist, load first fragment
            if (bufferEnd < start) {
              frag = fragments[0];
            }
          }
          if (!frag) {
            let foundFrag;
            let maxFragLookUpTolerance = config.maxFragLookUpTolerance;
            if (bufferEnd < end) {
              if (bufferEnd > end - maxFragLookUpTolerance) {
                maxFragLookUpTolerance = 0;
              }
              foundFrag = BinarySearch.search(fragments, (candidate) => {
                // offset should be within fragment boundary - config.maxFragLookUpTolerance
                // this is to cope with situations like
                // bufferEnd = 9.991
                // frag[Ø] : [0,10]
                // frag[1] : [10,20]
                // bufferEnd is within frag[0] range ... although what we are expecting is to return frag[1] here
                    //              frag start               frag start+duration
                    //                  |-----------------------------|
                    //              <--->                         <--->
                    //  ...--------><-----------------------------><---------....
                    // previous frag         matching fragment         next frag
                    //  return -1             return 0                 return 1
                //logger.log(`level/sn/start/end/bufEnd:${level}/${candidate.sn}/${candidate.start}/${(candidate.start+candidate.duration)}/${bufferEnd}`);
                if ((candidate.start + candidate.duration - maxFragLookUpTolerance) <= bufferEnd) {
                  return 1;
                }
                else if (candidate.start - maxFragLookUpTolerance > bufferEnd && candidate.start) {
                  return -1;
                }
                return 0;
              });
            } else {
              // reach end of playlist
              foundFrag = fragments[fragLen-1];
            }
            if (foundFrag) {
              frag = foundFrag;
              start = foundFrag.start;
              //logger.log('find SN matching with pos:' +  bufferEnd + ':' + frag.sn);
              if (fragPrevious && frag.level === fragPrevious.level && frag.sn === fragPrevious.sn) {
                if (frag.sn < levelDetails.endSN) {
                  frag = fragments[frag.sn + 1 - levelDetails.startSN];
                  logger.log(`SN just loaded, load next one: ${frag.sn}`);
                } else {
                  // have we reached end of VOD playlist ?
                  if (!levelDetails.live) {
                    this.hls.trigger(Event.BUFFER_EOS);
                    this.state = State.ENDED;
                  }
                  frag = null;
                }
              }
            }
          }
          if(frag) {
            //logger.log('      loading frag ' + i +',pos/bufEnd:' + pos.toFixed(3) + '/' + bufferEnd.toFixed(3));
            if ((frag.decryptdata.uri != null) && (frag.decryptdata.key == null)) {
              logger.log(`Loading key for ${frag.sn} of [${levelDetails.startSN} ,${levelDetails.endSN}],level ${level}`);
              this.state = State.KEY_LOADING;
              hls.trigger(Event.KEY_LOADING, {frag: frag});
            } else {
              logger.log(`Loading ${frag.sn} of [${levelDetails.startSN} ,${levelDetails.endSN}],level ${level}, currentTime:${pos},bufferEnd:${bufferEnd.toFixed(3)}`);
              frag.autoLevel = hls.autoLevelEnabled;
              if (this.levels.length > 1) {
                frag.expectedLen = Math.round(frag.duration * this.levels[level].bitrate / 8);
                frag.trequest = performance.now();
              }
              // ensure that we are not reloading the same fragments in loop ...
              if (this.fragLoadIdx !== undefined) {
                this.fragLoadIdx++;
              } else {
                this.fragLoadIdx = 0;
              }
              if (frag.loadCounter) {
                frag.loadCounter++;
                let maxThreshold = config.fragLoadingLoopThreshold;
                // if this frag has already been loaded 3 times, and if it has been reloaded recently
                if (frag.loadCounter > maxThreshold && (Math.abs(this.fragLoadIdx - frag.loadIdx) < maxThreshold)) {
                  hls.trigger(Event.ERROR, {type: ErrorTypes.MEDIA_ERROR, details: ErrorDetails.FRAG_LOOP_LOADING_ERROR, fatal: false, frag: frag});
                  return;
                }
              } else {
                frag.loadCounter = 1;
              }
              frag.loadIdx = this.fragLoadIdx;
              this.fragCurrent = frag;
              this.startFragRequested = true;
              hls.trigger(Event.FRAG_LOADING, {frag: frag});
              this.state = State.FRAG_LOADING;
            }
          }
=======
        // when this returns false there was an error and we shall return immediatly
        // from current tick
        if (!this._doTickIdle()) {
          return;
>>>>>>> 0a4eb579
        }
        break;
      case State.WAITING_LEVEL:
        var level = this.levels[this.level];
        // check if playlist is already loaded
        if (level && level.details) {
          this.state = State.IDLE;
        }
        break;
      case State.FRAG_LOADING_WAITING_RETRY:
        var now = performance.now();
        var retryDate = this.retryDate;
        var media = this.media;
        var isSeeking = media && media.seeking;
        // if current time is gt than retryDate, or if media seeking let's switch to IDLE state to retry loading
        if(!retryDate || (now >= retryDate) || isSeeking) {
          logger.log(`mediaController: retryDate reached, switch back to IDLE state`);
          this.state = State.IDLE;
        }
        break;
      case State.ERROR:
      case State.PAUSED:
      case State.STOPPED:
      case State.FRAG_LOADING:
      case State.PARSING:
      case State.PARSED:
      case State.ENDED:
        break;
      default:
        break;
    }
    // check buffer
    this._checkBuffer();
    // check/update current fragment
    this._checkFragmentChanged();
  }

  // Ironically the "idle" state is the on we do the most logic in it seems ....
  // NOTE: Maybe we could rather schedule a check for buffer length after half of the currently
  //       played segment, or on pause/play/seek instead of naively checking every 100ms?
  _doTickIdle() {
    const hls = this.hls,
          config = hls.config;

    // if video not attached AND
    // start fragment already requested OR start frag prefetch disable
    // exit loop
    // => if media not attached but start frag prefetch is enabled and start frag not requested yet, we will not exit loop
    if (!this.media &&
      (this.startFragRequested || !config.startFragPrefetch)) {
      return true;
    }

    // if we have not yet loaded any fragment, start loading from start position
    let pos;
    if (this.loadedmetadata) {
      pos = this.media.currentTime;
    } else {
      pos = this.nextLoadPosition;
    }
    // determine next load level
    let level = hls.nextLoadLevel;

    // compute max Buffer Length that we could get from this load level, based on level bitrate. don't buffer more than 60 MB and more than 30s
    let maxBufLen;
    if ((this.levels[level]).hasOwnProperty('bitrate')) {
      maxBufLen = Math.max(8 * config.maxBufferSize / this.levels[level].bitrate, config.maxBufferLength);
      maxBufLen = Math.min(maxBufLen, config.maxMaxBufferLength);
    } else {
      maxBufLen = config.maxBufferLength;
    }

    // determine next candidate fragment to be loaded, based on current position and end of buffer position
    // ensure up to `config.maxMaxBufferLength` of buffer upfront

    const bufferInfo = BufferHelper.bufferInfo(this.media, pos, config.maxBufferHole),
          bufferLen = bufferInfo.len;
    // Stay idle if we are still with buffer margins
    if (bufferLen >= maxBufLen) {
      return true;
    }

    // if buffer length is less than maxBufLen try to load a new fragment ...
    logger.trace(`buffer length of ${bufferLen.toFixed(3)} is below max of ${maxBufLen.toFixed(3)}. checking for more payload ...`);

    // set next load level : this will trigger a playlist load if needed
    hls.nextLoadLevel = level;
    this.level = level;

    const levelDetails = this.levels[level].details;
    // if level info not retrieved yet, switch state and wait for level retrieval
    // if live playlist, ensure that new playlist has been refreshed to avoid loading/try to load
    // a useless and outdated fragment (that might even introduce load error if it is already out of the live playlist)
    if (typeof levelDetails === 'undefined' || levelDetails.live && this.levelLastLoaded !== level) {
      this.state = State.WAITING_LEVEL;
      return true;
    }

    // if we have the levelDetails for the selected variant, lets continue enrichen our stream (load keys/fragments or trigger EOS, etc..)
    return this._fetchPayloadOrEos({pos, bufferInfo, levelDetails});
  }

  _fetchPayloadOrEos({pos, bufferInfo, levelDetails}) {
    const fragPrevious = this.fragPrevious,
          level = this.level;

    // find fragment index, contiguous with end of buffer position
    let fragments = levelDetails.fragments,
        fragLen = fragments.length,
        start = fragments[0].start,
        end = fragments[fragLen-1].start + fragments[fragLen-1].duration,
        bufferEnd = bufferInfo.end,
        frag;

      // in case of live playlist we need to ensure that requested position is not located before playlist start
    if (levelDetails.live) {
      frag = this._ensureFragmentAtLivePoint({levelDetails, bufferEnd, start, end, fragPrevious, fragments, fragLen});
      // if it explicitely returns null don't load any fragment and exit function now
      if (frag === null) {
        return false;
      }

    } else {
      // VoD playlist: if bufferEnd before start of playlist, load first fragment
      if (bufferEnd < start) {
        frag = fragments[0];
      }
    }
    if (!frag) {
      frag = this._findFragment({start, fragPrevious, fragLen, fragments, bufferEnd, end, levelDetails});
    }
    if(frag) {
      return this._loadFragmentOrKey({frag, level, levelDetails, pos, bufferEnd});
    }
    return true;
  }

  _ensureFragmentAtLivePoint({levelDetails, bufferEnd, start, end, fragPrevious, fragments, fragLen}) {
    const config = this.hls.config;

    let frag;

    // check if requested position is within seekable boundaries :
    //logger.log(`start/pos/bufEnd/seeking:${start.toFixed(3)}/${pos.toFixed(3)}/${bufferEnd.toFixed(3)}/${this.media.seeking}`);
    let maxLatency = config.liveMaxLatencyDuration !== undefined ? config.liveMaxLatencyDuration : config.liveMaxLatencyDurationCount*levelDetails.targetduration;

    if (bufferEnd < Math.max(start, end - maxLatency)) {
        let targetLatency = config.liveSyncDuration !== undefined ? config.liveSyncDuration : config.liveSyncDurationCount * levelDetails.targetduration;
        this.seekAfterBuffered = start + Math.max(0, levelDetails.totalduration - targetLatency);
        logger.log(`buffer end: ${bufferEnd} is located too far from the end of live sliding playlist, media position will be reseted to: ${this.seekAfterBuffered.toFixed(3)}`);
        bufferEnd = this.seekAfterBuffered;
    }

    // if end of buffer greater than live edge, don't load any fragment
    // this could happen if live playlist intermittently slides in the past.
    // level 1 loaded [182580161,182580167]
    // level 1 loaded [182580162,182580169]
    // Loading 182580168 of [182580162 ,182580169],level 1 ..
    // Loading 182580169 of [182580162 ,182580169],level 1 ..
    // level 1 loaded [182580162,182580168] <============= here we should have bufferEnd > end. in that case break to avoid reloading 182580168
    // level 1 loaded [182580164,182580171]
    //
    if (levelDetails.PTSKnown && bufferEnd > end) {
      return null;
    }

    if (this.startFragRequested && !levelDetails.PTSKnown) {
      /* we are switching level on live playlist, but we don't have any PTS info for that quality level ...
         try to load frag matching with next SN.
         even if SN are not synchronized between playlists, loading this frag will help us
         compute playlist sliding and find the right one after in case it was not the right consecutive one */
      if (fragPrevious) {
        var targetSN = fragPrevious.sn + 1;
        if (targetSN >= levelDetails.startSN && targetSN <= levelDetails.endSN) {
          frag = fragments[targetSN - levelDetails.startSN];
          logger.log(`live playlist, switching playlist, load frag with next SN: ${frag.sn}`);
        }
      }
      if (!frag) {
        /* we have no idea about which fragment should be loaded.
           so let's load mid fragment. it will help computing playlist sliding and find the right one
        */
        frag = fragments[Math.min(fragLen - 1, Math.round(fragLen / 2))];
        logger.log(`live playlist, switching playlist, unknown, load middle frag : ${frag.sn}`);
      }
    }
    return frag;
  }

  _findFragment({start, fragPrevious, fragLen, fragments, bufferEnd, end, levelDetails}) {
    const config = this.hls.config;

    let frag,
        foundFrag,
        maxFragLookUpTolerance = config.maxFragLookUpTolerance;

    if (bufferEnd < end) {
      if (bufferEnd > end - maxFragLookUpTolerance) {
        maxFragLookUpTolerance = 0;
      }
      foundFrag = BinarySearch.search(fragments, (candidate) => {
        // offset should be within fragment boundary - config.maxFragLookUpTolerance
        // this is to cope with situations like
        // bufferEnd = 9.991
        // frag[Ø] : [0,10]
        // frag[1] : [10,20]
        // bufferEnd is within frag[0] range ... although what we are expecting is to return frag[1] here
            //              frag start               frag start+duration
            //                  |-----------------------------|
            //              <--->                         <--->
            //  ...--------><-----------------------------><---------....
            // previous frag         matching fragment         next frag
            //  return -1             return 0                 return 1
        //logger.log(`level/sn/start/end/bufEnd:${level}/${candidate.sn}/${candidate.start}/${(candidate.start+candidate.duration)}/${bufferEnd}`);
        if ((candidate.start + candidate.duration - maxFragLookUpTolerance) <= bufferEnd) {
          return 1;
        }
        else if (candidate.start - maxFragLookUpTolerance > bufferEnd) {
          return -1;
        }
        return 0;
      });
    } else {
      // reach end of playlist
      foundFrag = fragments[fragLen-1];
    }
    if (foundFrag) {
      frag = foundFrag;
      start = foundFrag.start;
      //logger.log('find SN matching with pos:' +  bufferEnd + ':' + frag.sn);
      if (fragPrevious && frag.level === fragPrevious.level && frag.sn === fragPrevious.sn) {
        if (frag.sn < levelDetails.endSN) {
          frag = fragments[frag.sn + 1 - levelDetails.startSN];
          logger.log(`SN just loaded, load next one: ${frag.sn}`);
        } else {
          // have we reached end of VOD playlist ?
          if (!levelDetails.live) {
            // Finalize the media stream
            this.hls.trigger(Event.BUFFER_EOS);
            // We might be loading the last fragment but actually the media
            // is currently processing a seek command and waiting for new data to resume at another point.
            // Going to ended state while media is seeking can spawn an infinite buffering broken state.
            if (!this.media.seeking) {
              this.state = State.ENDED;
            }
          }
          frag = null;
        }
      }
    }
    return frag;
  }

  _loadFragmentOrKey({frag, level, levelDetails, pos, bufferEnd}) {
    const hls = this.hls,
          config = hls.config;

    //logger.log('loading frag ' + i +',pos/bufEnd:' + pos.toFixed(3) + '/' + bufferEnd.toFixed(3));
    if ((frag.decryptdata.uri != null) && (frag.decryptdata.key == null)) {
      logger.log(`Loading key for ${frag.sn} of [${levelDetails.startSN} ,${levelDetails.endSN}],level ${level}`);
      this.state = State.KEY_LOADING;
      hls.trigger(Event.KEY_LOADING, {frag: frag});
    } else {
      logger.log(`Loading ${frag.sn} of [${levelDetails.startSN} ,${levelDetails.endSN}],level ${level}, currentTime:${pos},bufferEnd:${bufferEnd.toFixed(3)}`);
      frag.autoLevel = hls.autoLevelEnabled;
      if (this.levels.length > 1) {
        frag.expectedLen = Math.round(frag.duration * this.levels[level].bitrate / 8);
        frag.trequest = performance.now();
      }
      // ensure that we are not reloading the same fragments in loop ...
      if (this.fragLoadIdx !== undefined) {
        this.fragLoadIdx++;
      } else {
        this.fragLoadIdx = 0;
      }
      if (frag.loadCounter) {
        frag.loadCounter++;
        let maxThreshold = config.fragLoadingLoopThreshold;
        // if this frag has already been loaded 3 times, and if it has been reloaded recently
        if (frag.loadCounter > maxThreshold && (Math.abs(this.fragLoadIdx - frag.loadIdx) < maxThreshold)) {
          hls.trigger(Event.ERROR, {type: ErrorTypes.MEDIA_ERROR, details: ErrorDetails.FRAG_LOOP_LOADING_ERROR, fatal: false, frag: frag});
          return false;
        }
      } else {
        frag.loadCounter = 1;
      }
      frag.loadIdx = this.fragLoadIdx;
      this.fragCurrent = frag;
      this.startFragRequested = true;
      hls.trigger(Event.FRAG_LOADING, {frag: frag});
      this.state = State.FRAG_LOADING;
      return true;
    }
  }

  set state(nextState) {
    if (this.state !== nextState) {
      const previousState = this.state;
      this._state = nextState;
      logger.log(`engine state transition from ${previousState} to ${nextState}`);
      this.hls.trigger(State.STREAM_STATE_TRANSITION, {previousState, nextState});
    }
  }

  get state() {
    return this._state;
  }

  getBufferRange(position) {
    var i, range,
        bufferRange = this.bufferRange;
    if (bufferRange) {
      for (i = bufferRange.length - 1; i >=0; i--) {
        range = bufferRange[i];
        if (position >= range.start && position <= range.end) {
          return range;
        }
      }
    }
    return null;
  }

  get currentLevel() {
    if (this.media) {
      var range = this.getBufferRange(this.media.currentTime);
      if (range) {
        return range.frag.level;
      }
    }
    return -1;
  }

  get nextBufferRange() {
    if (this.media) {
      // first get end range of current fragment
      return this.followingBufferRange(this.getBufferRange(this.media.currentTime));
    } else {
      return null;
    }
  }

  followingBufferRange(range) {
    if (range) {
      // try to get range of next fragment (500ms after this range)
      return this.getBufferRange(range.end + 0.5);
    }
    return null;
  }

  get nextLevel() {
    var range = this.nextBufferRange;
    if (range) {
      return range.frag.level;
    } else {
      return -1;
    }
  }

  isBuffered(position) {
    let media = this.media;
    if (media) {
      let buffered = media.buffered;
      for (let i = 0; i < buffered.length; i++) {
        if (position >= buffered.start(i) && position <= buffered.end(i)) {
          return true;
        }
      }
    }
    return false;
  }

  _checkFragmentChanged() {
    var rangeCurrent, currentTime, video = this.media;
    if (video && video.seeking === false) {
      currentTime = video.currentTime;
      /* if video element is in seeked state, currentTime can only increase.
        (assuming that playback rate is positive ...)
        As sometimes currentTime jumps back to zero after a
        media decode error, check this, to avoid seeking back to
        wrong position after a media decode error
      */
      if(currentTime > video.playbackRate*this.lastCurrentTime) {
        this.lastCurrentTime = currentTime;
      }
      if (this.isBuffered(currentTime)) {
        rangeCurrent = this.getBufferRange(currentTime);
      } else if (this.isBuffered(currentTime + 0.1)) {
        /* ensure that FRAG_CHANGED event is triggered at startup,
          when first video frame is displayed and playback is paused.
          add a tolerance of 100ms, in case current position is not buffered,
          check if current pos+100ms is buffered and use that buffer range
          for FRAG_CHANGED event reporting */
        rangeCurrent = this.getBufferRange(currentTime + 0.1);
      }
      if (rangeCurrent) {
        var fragPlaying = rangeCurrent.frag;
        if (fragPlaying !== this.fragPlaying) {
          this.fragPlaying = fragPlaying;
          this.hls.trigger(Event.FRAG_CHANGED, {frag: fragPlaying});
        }
      }
    }
  }

  /*
    on immediate level switch :
     - pause playback if playing
     - cancel any pending load request
     - and trigger a buffer flush
  */
  immediateLevelSwitch() {
    logger.log('immediateLevelSwitch');
    if (!this.immediateSwitch) {
      this.immediateSwitch = true;
      this.previouslyPaused = this.media.paused;
      this.media.pause();
    }
    var fragCurrent = this.fragCurrent;
    if (fragCurrent && fragCurrent.loader) {
      fragCurrent.loader.abort();
    }
    this.fragCurrent = null;
    // increase fragment load Index to avoid frag loop loading error after buffer flush
    this.fragLoadIdx += 2 * this.config.fragLoadingLoopThreshold;
    this.state = State.PAUSED;
    // flush everything
    this.hls.trigger(Event.BUFFER_FLUSHING, {startOffset: 0, endOffset: Number.POSITIVE_INFINITY});
  }

  /*
     on immediate level switch end, after new fragment has been buffered :
      - nudge video decoder by slightly adjusting video currentTime
      - resume the playback if needed
  */
  immediateLevelSwitchEnd() {
    this.immediateSwitch = false;
    let media = this.media;
    if (media && media.readyState) {
      media.currentTime -= 0.0001;
      if (!this.previouslyPaused) {
        media.play();
      }
    }
  }

  nextLevelSwitch() {
    /* try to switch ASAP without breaking video playback :
       in order to ensure smooth but quick level switching,
      we need to find the next flushable buffer range
      we should take into account new segment fetch time
    */
    let media = this.media;
    // ensure that media is defined and that metadata are available (to retrieve currentTime)
    if (media && media.readyState) {
      let fetchdelay, currentRange, nextRange;
      // increase fragment load Index to avoid frag loop loading error after buffer flush
      this.fragLoadIdx += 2 * this.config.fragLoadingLoopThreshold;
      currentRange = this.getBufferRange(media.currentTime);
      if (currentRange && currentRange.start > 1) {
      // flush buffer preceding current fragment (flush until current fragment start offset)
      // minus 1s to avoid video freezing, that could happen if we flush keyframe of current video ...
        this.state = State.PAUSED;
        this.hls.trigger(Event.BUFFER_FLUSHING, {startOffset: 0, endOffset: currentRange.start - 1});
      }
      if (!media.paused) {
        // add a safety delay of 1s
        var nextLevelId = this.hls.nextLoadLevel,nextLevel = this.levels[nextLevelId], fragLastKbps = this.fragLastKbps;
        if (fragLastKbps && this.fragCurrent) {
          fetchdelay = this.fragCurrent.duration * nextLevel.bitrate / (1000 * fragLastKbps) + 1;
        } else {
          fetchdelay = 0;
        }
      } else {
        fetchdelay = 0;
      }
      //logger.log('fetchdelay:'+fetchdelay);
      // find buffer range that will be reached once new fragment will be fetched
      nextRange = this.getBufferRange(media.currentTime + fetchdelay);
      if (nextRange) {
        // we can flush buffer range following this one without stalling playback
        nextRange = this.followingBufferRange(nextRange);
        if (nextRange) {
          // if we are here, we can also cancel any loading/demuxing in progress, as they are useless
          var fragCurrent = this.fragCurrent;
          if (fragCurrent && fragCurrent.loader) {
            fragCurrent.loader.abort();
          }
          this.fragCurrent = null;
          // flush position is the start position of this new buffer
          this.state = State.PAUSED;
          this.hls.trigger(Event.BUFFER_FLUSHING, {startOffset: nextRange.start, endOffset: Number.POSITIVE_INFINITY});
        }
      }
    }
  }

  onMediaAttached(data) {
    var media = this.media = data.media;
    this.onvseeking = this.onMediaSeeking.bind(this);
    this.onvseeked = this.onMediaSeeked.bind(this);
    this.onvended = this.onMediaEnded.bind(this);
    media.addEventListener('seeking', this.onvseeking);
    media.addEventListener('seeked', this.onvseeked);
    media.addEventListener('ended', this.onvended);
    if(this.levels && this.config.autoStartLoad) {
      this.hls.startLoad();
    }
  }

  onMediaDetaching() {
    var media = this.media;
    if (media && media.ended) {
      logger.log('MSE detaching and video ended, reset startPosition');
      this.startPosition = this.lastCurrentTime = 0;
    }

    // reset fragment loading counter on MSE detaching to avoid reporting FRAG_LOOP_LOADING_ERROR after error recovery
    var levels = this.levels;
    if (levels) {
      // reset fragment load counter
        levels.forEach(level => {
          if(level.details) {
            level.details.fragments.forEach(fragment => {
              fragment.loadCounter = undefined;
            });
          }
      });
    }
    // remove video listeners
    if (media) {
      media.removeEventListener('seeking', this.onvseeking);
      media.removeEventListener('seeked', this.onvseeked);
      media.removeEventListener('ended', this.onvended);
      this.onvseeking = this.onvseeked  = this.onvended = null;
    }
    this.media = null;
    this.loadedmetadata = false;
    this.stopLoad();
  }

  onMediaSeeking() {
    logger.log('media seeking to ' + this.media.currentTime);
    if (this.state === State.FRAG_LOADING) {
      // check if currently loaded fragment is inside buffer.
      //if outside, cancel fragment loading, otherwise do nothing
      if (BufferHelper.bufferInfo(this.media,this.media.currentTime,this.config.maxBufferHole).len === 0) {
        logger.log('seeking outside of buffer while fragment load in progress, cancel fragment load');
        var fragCurrent = this.fragCurrent;
        if (fragCurrent) {
          if (fragCurrent.loader) {
            fragCurrent.loader.abort();
          }
          this.fragCurrent = null;
        }
        this.fragPrevious = null;
        // switch to IDLE state to load new fragment
        this.state = State.IDLE;
      }
    } else if (this.state === State.ENDED) {
        // switch to IDLE state to check for potential new fragment
        this.state = State.IDLE;
    }
    if (this.media) {
      this.lastCurrentTime = this.media.currentTime;
    }
    // avoid reporting fragment loop loading error in case user is seeking several times on same position
    if (this.fragLoadIdx !== undefined) {
      this.fragLoadIdx += 2 * this.config.fragLoadingLoopThreshold;
    }
    // tick to speed up processing
    this.tick();
  }

  onMediaSeeked() {
    logger.log('media seeked to ' + this.media.currentTime);
    // tick to speed up FRAGMENT_PLAYING triggering
    this.tick();
  }

  onMediaEnded() {
    logger.log('media ended');
    // reset startPosition and lastCurrentTime to restart playback @ stream beginning
    this.startPosition = this.lastCurrentTime = 0;
  }


  onManifestLoading() {
    // reset buffer on manifest loading
    logger.log('trigger BUFFER_RESET');
    this.hls.trigger(Event.BUFFER_RESET);
    this.bufferRange = [];
    this.stalled = false;
  }

  onManifestParsed(data) {
    var aac = false, heaac = false, codec;
    data.levels.forEach(level => {
      // detect if we have different kind of audio codecs used amongst playlists
      codec = level.audioCodec;
      if (codec) {
        if (codec.indexOf('mp4a.40.2') !== -1) {
          aac = true;
        }
        if (codec.indexOf('mp4a.40.5') !== -1) {
          heaac = true;
        }
      }
    });
    this.audioCodecSwitch = (aac && heaac);
    if (this.audioCodecSwitch) {
      logger.log('both AAC/HE-AAC audio found in levels; declaring level codec as HE-AAC');
    }
    this.levels = data.levels;
    this.startLevelLoaded = false;
    this.startFragRequested = false;
    if (this.config.autoStartLoad) {
      this.hls.startLoad();
    }
  }

  onLevelLoaded(data) {
    var newDetails = data.details,
        newLevelId = data.level,
        curLevel = this.levels[newLevelId],
        duration = newDetails.totalduration,
        sliding = 0;

    logger.log(`level ${newLevelId} loaded [${newDetails.startSN},${newDetails.endSN}],duration:${duration}`);
    this.levelLastLoaded = newLevelId;

    if (newDetails.live) {
      var curDetails = curLevel.details;
      if (curDetails) {
        // we already have details for that level, merge them
        LevelHelper.mergeDetails(curDetails,newDetails);
        sliding = newDetails.fragments[0].start;
        if (newDetails.PTSKnown) {
          logger.log(`live playlist sliding:${sliding.toFixed(3)}`);
        } else {
          logger.log('live playlist - outdated PTS, unknown sliding');
        }
      } else {
        newDetails.PTSKnown = false;
        logger.log('live playlist - first load, unknown sliding');
      }
    } else {
      newDetails.PTSKnown = false;
    }
    // override level info
    curLevel.details = newDetails;
    this.hls.trigger(Event.LEVEL_UPDATED, { details: newDetails, level: newLevelId });

    // compute start position
    if (this.startFragRequested === false) {
      // if live playlist, set start position to be fragment N-this.config.liveSyncDurationCount (usually 3)
      if (newDetails.live) {
        let targetLatency = this.config.liveSyncDuration !== undefined ? this.config.liveSyncDuration : this.config.liveSyncDurationCount * newDetails.targetduration;
        this.startPosition = Math.max(0, sliding + duration - targetLatency);
      }
      this.nextLoadPosition = this.startPosition;
    }
    // only switch batck to IDLE state if we were waiting for level to start downloading a new fragment
    if (this.state === State.WAITING_LEVEL) {
      this.state = State.IDLE;
    }
    //trigger handler right now
    this.tick();
  }

  onKeyLoaded() {
    if (this.state === State.KEY_LOADING) {
      this.state = State.IDLE;
      this.tick();
    }
  }

  onFragLoaded(data) {
    var fragCurrent = this.fragCurrent;
    if (this.state === State.FRAG_LOADING &&
        fragCurrent &&
        data.frag.level === fragCurrent.level &&
        data.frag.sn === fragCurrent.sn) {
      logger.log(`Loaded  ${fragCurrent.sn} of level ${fragCurrent.level}`);
      if (this.fragBitrateTest === true) {
        // switch back to IDLE state ... we just loaded a fragment to determine adequate start bitrate and initialize autoswitch algo
        this.state = State.IDLE;
        this.fragBitrateTest = false;
        this.startFragRequested = false;
        data.stats.tparsed = data.stats.tbuffered = performance.now();
        this.hls.trigger(Event.FRAG_BUFFERED, {stats: data.stats, frag: fragCurrent});
      } else {
        this.state = State.PARSING;
        // transmux the MPEG-TS data to ISO-BMFF segments
        this.stats = data.stats;
        var currentLevel = this.levels[this.level],
            details = currentLevel.details,
            duration = details.totalduration,
            start = fragCurrent.start,
            level = fragCurrent.level,
            sn = fragCurrent.sn,
            audioCodec = this.config.defaultAudioCodec || currentLevel.audioCodec;
        if(this.audioCodecSwap) {
          logger.log('swapping playlist audio codec');
          if(audioCodec === undefined) {
            audioCodec = this.lastAudioCodec;
          }
          if(audioCodec) {
            if(audioCodec.indexOf('mp4a.40.5') !==-1) {
              audioCodec = 'mp4a.40.2';
            } else {
              audioCodec = 'mp4a.40.5';
            }
          }
        }
        this.pendingAppending = 0;
        logger.log(`Demuxing ${sn} of [${details.startSN} ,${details.endSN}],level ${level}`);
        let demuxer = this.demuxer;
        if (demuxer) {
          demuxer.push(data.payload, audioCodec, currentLevel.videoCodec, start, fragCurrent.cc, level, sn, duration, fragCurrent.decryptdata);
        }
      }
    }
    this.fragLoadError = 0;
  }

  onFragParsingInitSegment(data) {
    if (this.state === State.PARSING) {
      var tracks = data.tracks, trackName, track;

      // include levelCodec in audio and video tracks
      track = tracks.audio;
      if(track) {
        var audioCodec = this.levels[this.level].audioCodec,
            ua = navigator.userAgent.toLowerCase();
        if(audioCodec && this.audioCodecSwap) {
          logger.log('swapping playlist audio codec');
          if(audioCodec.indexOf('mp4a.40.5') !==-1) {
            audioCodec = 'mp4a.40.2';
          } else {
            audioCodec = 'mp4a.40.5';
          }
        }
        // in case AAC and HE-AAC audio codecs are signalled in manifest
        // force HE-AAC , as it seems that most browsers prefers that way,
        // except for mono streams OR on FF
        // these conditions might need to be reviewed ...
        if (this.audioCodecSwitch) {
            // don't force HE-AAC if mono stream
           if(track.metadata.channelCount !== 1 &&
            // don't force HE-AAC if firefox
            ua.indexOf('firefox') === -1) {
              audioCodec = 'mp4a.40.5';
          }
        }
        // HE-AAC is broken on Android, always signal audio codec as AAC even if variant manifest states otherwise
        if(ua.indexOf('android') !== -1) {
          audioCodec = 'mp4a.40.2';
          logger.log(`Android: force audio codec to` + audioCodec);
        }
        track.levelCodec = audioCodec;
      }
      track = tracks.video;
      if(track) {
        track.levelCodec = this.levels[this.level].videoCodec;
      }

      // if remuxer specify that a unique track needs to generated,
      // let's merge all tracks together
      if (data.unique) {
        var mergedTrack = {
            codec : '',
            levelCodec : ''
          };
        for (trackName in data.tracks) {
          track = tracks[trackName];
          mergedTrack.container = track.container;
          if (mergedTrack.codec) {
            mergedTrack.codec +=  ',';
            mergedTrack.levelCodec +=  ',';
          }
          if(track.codec) {
            mergedTrack.codec +=  track.codec;
          }
          if (track.levelCodec) {
            mergedTrack.levelCodec +=  track.levelCodec;
          }
        }
        tracks = { audiovideo : mergedTrack };
      }
      this.hls.trigger(Event.BUFFER_CODECS,tracks);
      // loop through tracks that are going to be provided to bufferController
      for (trackName in tracks) {
        track = tracks[trackName];
        logger.log(`track:${trackName},container:${track.container},codecs[level/parsed]=[${track.levelCodec}/${track.codec}]`);
        var initSegment = track.initSegment;
        if (initSegment) {
          this.pendingAppending++;
          this.hls.trigger(Event.BUFFER_APPENDING, {type: trackName, data: initSegment});
        }
      }
      //trigger handler right now
      this.tick();
    }
  }

  onFragParsingData(data) {
    if (this.state === State.PARSING) {
      this.tparse2 = Date.now();
      var level = this.levels[this.level],
          frag = this.fragCurrent;

      logger.log(`parsed ${data.type},PTS:[${data.startPTS.toFixed(3)},${data.endPTS.toFixed(3)}],DTS:[${data.startDTS.toFixed(3)}/${data.endDTS.toFixed(3)}],nb:${data.nb}`);

      var drift = LevelHelper.updateFragPTS(level.details,frag.sn,data.startPTS,data.endPTS),
          hls = this.hls;
      hls.trigger(Event.LEVEL_PTS_UPDATED, {details: level.details, level: this.level, drift: drift});

      [data.data1, data.data2].forEach(buffer => {
        if (buffer) {
          this.pendingAppending++;
          hls.trigger(Event.BUFFER_APPENDING, {type: data.type, data: buffer});
        }
      });

      this.nextLoadPosition = data.endPTS;
      this.bufferRange.push({type: data.type, start: data.startPTS, end: data.endPTS, frag: frag});

      //trigger handler right now
      this.tick();
    } else {
      logger.warn(`not in PARSING state but ${this.state}, ignoring FRAG_PARSING_DATA event`);
    }
  }

  onFragParsed() {
    if (this.state === State.PARSING) {
      this.stats.tparsed = performance.now();
      this.state = State.PARSED;
      this._checkAppendedParsed();
    }
  }

  onBufferAppended() {
    switch (this.state) {
      case State.PARSING:
      case State.PARSED:
        this.pendingAppending--;
        this._checkAppendedParsed();
        break;
      default:
        break;
    }
  }

  _checkAppendedParsed() {
    //trigger handler right now
    if (this.state === State.PARSED && this.pendingAppending === 0)  {
      var frag = this.fragCurrent, stats = this.stats;
      if (frag) {
        this.fragPrevious = frag;
        stats.tbuffered = performance.now();
        this.fragLastKbps = Math.round(8 * stats.length / (stats.tbuffered - stats.tfirst));
        this.hls.trigger(Event.FRAG_BUFFERED, {stats: stats, frag: frag});
        logger.log(`media buffered : ${this.timeRangesToString(this.media.buffered)}`);
        this.state = State.IDLE;
      }
      this.tick();
    }
  }

  onError(data) {
    switch(data.details) {
      case ErrorDetails.FRAG_LOAD_ERROR:
      case ErrorDetails.FRAG_LOAD_TIMEOUT:
        if(!data.fatal) {
          var loadError = this.fragLoadError;
          if(loadError) {
            loadError++;
          } else {
            loadError=1;
          }
          if (loadError <= this.config.fragLoadingMaxRetry) {
            this.fragLoadError = loadError;
            // reset load counter to avoid frag loop loading error
            data.frag.loadCounter = 0;
            // exponential backoff capped to 64s
            var delay = Math.min(Math.pow(2,loadError-1)*this.config.fragLoadingRetryDelay,64000);
            logger.warn(`mediaController: frag loading failed, retry in ${delay} ms`);
            this.retryDate = performance.now() + delay;
            // retry loading state
            this.state = State.FRAG_LOADING_WAITING_RETRY;
          } else {
            logger.error(`mediaController: ${data.details} reaches max retry, redispatch as fatal ...`);
            // redispatch same error but with fatal set to true
            data.fatal = true;
            this.hls.trigger(Event.ERROR, data);
            this.state = State.ERROR;
          }
        }
        break;
      case ErrorDetails.FRAG_LOOP_LOADING_ERROR:
      case ErrorDetails.LEVEL_LOAD_ERROR:
      case ErrorDetails.LEVEL_LOAD_TIMEOUT:
      case ErrorDetails.KEY_LOAD_ERROR:
      case ErrorDetails.KEY_LOAD_TIMEOUT:
        //  when in ERROR state, don't switch back to IDLE state in case a non-fatal error is received
        if(this.state !== State.ERROR) {
            // if fatal error, stop processing, otherwise move to IDLE to retry loading
            this.state = data.fatal ? State.ERROR : State.IDLE;
            logger.warn(`mediaController: ${data.details} while loading frag,switch to ${this.state} state ...`);
        }
        break;
      case ErrorDetails.BUFFER_FULL_ERROR:
        // trigger a smooth level switch to empty buffers
        // also reduce max buffer length as it might be too high. we do this to avoid loop flushing ...
        this.config.maxMaxBufferLength/=2;
        logger.warn(`reduce max buffer length to ${this.config.maxMaxBufferLength}s and trigger a nextLevelSwitch to flush old buffer and fix QuotaExceededError`);
        this.nextLevelSwitch();
        break;
      default:
        break;
    }
  }

_checkBuffer() {
    var media = this.media;
    if(media) {
      // compare readyState
      var readyState = media.readyState;
      // if ready state different from HAVE_NOTHING (numeric value 0), we are allowed to seek
      if(readyState) {
        var targetSeekPosition, currentTime;
        // if seek after buffered defined, let's seek if within acceptable range
        var seekAfterBuffered = this.seekAfterBuffered;
        if(seekAfterBuffered) {
          if(media.duration >= seekAfterBuffered) {
            targetSeekPosition = seekAfterBuffered;
            this.seekAfterBuffered = undefined;
          }
        } else {
          currentTime = media.currentTime;
          var loadedmetadata = this.loadedmetadata;

          // adjust currentTime to start position on loaded metadata
          if(!loadedmetadata && media.buffered.length) {
            this.loadedmetadata = true;
            // only adjust currentTime if not equal to 0
            if (!currentTime && currentTime !== this.startPosition) {
              targetSeekPosition = this.startPosition;
            }
          }
        }
        if (targetSeekPosition) {
          currentTime = targetSeekPosition;
          logger.log(`target seek position:${targetSeekPosition}`);
        }
        var bufferInfo = BufferHelper.bufferInfo(media,currentTime,0),
            expectedPlaying = !(media.paused || media.ended || media.seeking || readyState < 2),
            jumpThreshold = 0.4, // tolerance needed as some browsers stalls playback before reaching buffered range end
            playheadMoving = currentTime > media.playbackRate*this.lastCurrentTime;

        if (this.stalled && playheadMoving) {
          this.stalled = false;
          logger.log(`playback not stuck anymore @${currentTime}`);
        }
        // check buffer upfront
        // if less than jumpThreshold second is buffered, and media is expected to play but playhead is not moving,
        // and we have a new buffer range available upfront, let's seek to that one
        if(expectedPlaying && bufferInfo.len <= jumpThreshold) {
          if(playheadMoving) {
            // playhead moving
            jumpThreshold = 0;
            this.seekHoleNudgeDuration = 0;
          } else {
            // playhead not moving AND media expected to play
            if(!this.stalled) {
              this.seekHoleNudgeDuration = 0;
              logger.log(`playback seems stuck @${currentTime}`);
              this.hls.trigger(Event.ERROR, {type: ErrorTypes.MEDIA_ERROR, details: ErrorDetails.BUFFER_STALLED_ERROR, fatal: false});
              this.stalled = true;
            } else {
              this.seekHoleNudgeDuration += this.config.seekHoleNudgeDuration;
            }
          }
          // if we are below threshold, try to jump if next buffer range is close
          if(bufferInfo.len <= jumpThreshold) {
            // no buffer available @ currentTime, check if next buffer is close (within a config.maxSeekHole second range)
            var nextBufferStart = bufferInfo.nextStart, delta = nextBufferStart-currentTime;
            if(nextBufferStart &&
               (delta < this.config.maxSeekHole) &&
               (delta > 0)  &&
               !media.seeking) {
              // next buffer is close ! adjust currentTime to nextBufferStart
              // this will ensure effective video decoding
              logger.log(`adjust currentTime from ${media.currentTime} to next buffered @ ${nextBufferStart} + nudge ${this.seekHoleNudgeDuration}`);
              let hole = nextBufferStart + this.seekHoleNudgeDuration - media.currentTime;
              media.currentTime = nextBufferStart + this.seekHoleNudgeDuration;
              this.hls.trigger(Event.ERROR, {type: ErrorTypes.MEDIA_ERROR, details: ErrorDetails.BUFFER_SEEK_OVER_HOLE, fatal: false, hole : hole});
            }
          }
        } else {
          let currentTime = media.currentTime;
          if (targetSeekPosition && currentTime !== targetSeekPosition) {
            if(bufferInfo.len === 0) {
              let nextStart = bufferInfo.nextStart;
              if (nextStart !== undefined &&
                 (nextStart - targetSeekPosition) < this.config.maxSeekHole) {
                targetSeekPosition = nextStart;
                logger.log(`target seek position not buffered, seek to next buffered ${targetSeekPosition}`);
              }
            }
            logger.log(`adjust currentTime from ${currentTime} to ${targetSeekPosition}`);
            media.currentTime = targetSeekPosition;
          }
        }
      }
    }
  }

  onFragLoadEmergencyAborted() {
    this.state = State.IDLE;
    this.tick();
  }

  onBufferFlushed() {
    /* after successful buffer flushing, rebuild buffer Range array
      loop through existing buffer range and check if
      corresponding range is still buffered. only push to new array already buffered range
    */
    var newRange = [],range,i;
    for (i = 0; i < this.bufferRange.length; i++) {
      range = this.bufferRange[i];
      if (this.isBuffered((range.start + range.end) / 2)) {
        newRange.push(range);
      }
    }
    this.bufferRange = newRange;

    // handle end of immediate switching if needed
    if (this.immediateSwitch) {
      this.immediateLevelSwitchEnd();
    }
    // move to IDLE once flush complete. this should trigger new fragment loading
    this.state = State.IDLE;
    // reset reference to frag
    this.fragPrevious = null;
  }

  swapAudioCodec() {
    this.audioCodecSwap = !this.audioCodecSwap;
  }

  timeRangesToString(r) {
    var log = '', len = r.length;
    for (var i=0; i<len; i++) {
      log += '[' + r.start(i) + ',' + r.end(i) + ']';
    }
    return log;
  }
}
export default StreamController;
<|MERGE_RESOLUTION|>--- conflicted
+++ resolved
@@ -135,14 +135,10 @@
         this.loadedmetadata = false;
         break;
       case State.IDLE:
-<<<<<<< HEAD
-        // if video not attached AND
-        // start fragment already requested OR start frag prefetch disable
-        // exit loop
-        // => if media not attached but start frag prefetch is enabled and start frag not requested yet, we will not exit loop
-        if (!this.media &&
-          (this.startFragRequested || !config.startFragPrefetch)) {
-          break;
+        // when this returns false there was an error and we shall return immediatly
+        // from current tick
+        if (!this._doTickIdle()) {
+          return;
         }
         // determine next candidate fragment to be loaded, based on current position and
         //  end of buffer position
@@ -268,7 +264,7 @@
                 if ((candidate.start + candidate.duration - maxFragLookUpTolerance) <= bufferEnd) {
                   return 1;
                 }
-                else if (candidate.start - maxFragLookUpTolerance > bufferEnd && candidate.start) {
+                else if (candidate.start - maxFragLookUpTolerance > bufferEnd) {
                   return -1;
                 }
                 return 0;
@@ -333,12 +329,6 @@
               this.state = State.FRAG_LOADING;
             }
           }
-=======
-        // when this returns false there was an error and we shall return immediatly
-        // from current tick
-        if (!this._doTickIdle()) {
-          return;
->>>>>>> 0a4eb579
         }
         break;
       case State.WAITING_LEVEL:

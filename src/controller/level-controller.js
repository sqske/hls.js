--- conflicted
+++ resolved
@@ -25,13 +25,8 @@
     this._manualLevel = -1;
   }
 
-<<<<<<< HEAD
   onManifestLoaded(data) {
-    var levels0 = [], levels = [], bitrateStart, i, bitrateSet = {}, videoCodecFound = false, audioCodecFound = false;
-=======
-  onManifestLoaded(event, data) {
     var levels0 = [], levels = [], bitrateStart, i, bitrateSet = {}, videoCodecFound = false, audioCodecFound = false, hls = this.hls;
->>>>>>> ee5ff12d
 
     // regroup redundant level together
     data.levels.forEach(level => {
